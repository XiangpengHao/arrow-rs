--- conflicted
+++ resolved
@@ -277,10 +277,6 @@
                 let r = GetRange::Bounded(range.clone())
                     .as_range(entry.data.len() as u64)
                     .map_err(|source| Error::Range { source })?;
-<<<<<<< HEAD
-                let r = r.start as usize..r.end as usize;
-                Ok(entry.data.slice(r))
-=======
                 let r_end = usize::try_from(r.end).map_err(|_e| Error::Range {
                     source: InvalidGetRange::TooLarge {
                         requested: r.end,
@@ -294,7 +290,6 @@
                     },
                 })?;
                 Ok(entry.data.slice(r_start..r_end))
->>>>>>> 9327f475
             })
             .collect()
     }
