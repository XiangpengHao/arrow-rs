// Licensed to the Apache Software Foundation (ASF) under one
// or more contributor license agreements.  See the NOTICE file
// distributed with this work for additional information
// regarding copyright ownership.  The ASF licenses this file
// to you under the Apache License, Version 2.0 (the
// "License"); you may not use this file except in compliance
// with the License.  You may obtain a copy of the License at
//
//   http://www.apache.org/licenses/LICENSE-2.0
//
// Unless required by applicable law or agreed to in writing,
// software distributed under the License is distributed on an
// "AS IS" BASIS, WITHOUT WARRANTIES OR CONDITIONS OF ANY
// KIND, either express or implied.  See the License for the
// specific language governing permissions and limitations
// under the License.

//! Contains implementations of the reader traits FileReader, RowGroupReader and PageReader
//! Also contains implementations of the ChunkReader for files (with buffering) and byte arrays (RAM)

use std::collections::VecDeque;
use std::iter;
use std::{fs::File, io::Read, path::Path, sync::Arc};

use crate::basic::{Encoding, Type};
use crate::bloom_filter::Sbbf;
use crate::column::page::{Page, PageMetadata, PageReader};
use crate::compression::{create_codec, Codec};
use crate::errors::{ParquetError, Result};
use crate::file::page_index::offset_index::OffsetIndexMetaData;
use crate::file::{
    metadata::*,
    properties::{ReaderProperties, ReaderPropertiesPtr},
    reader::*,
    statistics,
};
use crate::format::{PageHeader, PageLocation, PageType};
use crate::record::reader::RowIter;
use crate::record::Row;
use crate::schema::types::Type as SchemaType;
use crate::thrift::{TCompactSliceInputProtocol, TSerializable};
use bytes::Bytes;
use thrift::protocol::TCompactInputProtocol;

impl TryFrom<File> for SerializedFileReader<File> {
    type Error = ParquetError;

    fn try_from(file: File) -> Result<Self> {
        Self::new(file)
    }
}

impl TryFrom<&Path> for SerializedFileReader<File> {
    type Error = ParquetError;

    fn try_from(path: &Path) -> Result<Self> {
        let file = File::open(path)?;
        Self::try_from(file)
    }
}

impl TryFrom<String> for SerializedFileReader<File> {
    type Error = ParquetError;

    fn try_from(path: String) -> Result<Self> {
        Self::try_from(Path::new(&path))
    }
}

impl TryFrom<&str> for SerializedFileReader<File> {
    type Error = ParquetError;

    fn try_from(path: &str) -> Result<Self> {
        Self::try_from(Path::new(&path))
    }
}

/// Conversion into a [`RowIter`]
/// using the full file schema over all row groups.
impl IntoIterator for SerializedFileReader<File> {
    type Item = Result<Row>;
    type IntoIter = RowIter<'static>;

    fn into_iter(self) -> Self::IntoIter {
        RowIter::from_file_into(Box::new(self))
    }
}

// ----------------------------------------------------------------------
// Implementations of file & row group readers

/// A serialized implementation for Parquet [`FileReader`].
pub struct SerializedFileReader<R: ChunkReader> {
    chunk_reader: Arc<R>,
    metadata: Arc<ParquetMetaData>,
    props: ReaderPropertiesPtr,
}

/// A predicate for filtering row groups, invoked with the metadata and index
/// of each row group in the file. Only row groups for which the predicate
/// evaluates to `true` will be scanned
pub type ReadGroupPredicate = Box<dyn FnMut(&RowGroupMetaData, usize) -> bool>;

/// A builder for [`ReadOptions`].
/// For the predicates that are added to the builder,
/// they will be chained using 'AND' to filter the row groups.
#[derive(Default)]
pub struct ReadOptionsBuilder {
    predicates: Vec<ReadGroupPredicate>,
    enable_page_index: bool,
    props: Option<ReaderProperties>,
}

impl ReadOptionsBuilder {
    /// New builder
    pub fn new() -> Self {
        Self::default()
    }

    /// Add a predicate on row group metadata to the reading option,
    /// Filter only row groups that match the predicate criteria
    pub fn with_predicate(mut self, predicate: ReadGroupPredicate) -> Self {
        self.predicates.push(predicate);
        self
    }

    /// Add a range predicate on filtering row groups if their midpoints are within
    /// the Closed-Open range `[start..end) {x | start <= x < end}`
    pub fn with_range(mut self, start: i64, end: i64) -> Self {
        assert!(start < end);
        let predicate = move |rg: &RowGroupMetaData, _: usize| {
            let mid = get_midpoint_offset(rg);
            mid >= start && mid < end
        };
        self.predicates.push(Box::new(predicate));
        self
    }

    /// Enable reading the page index structures described in
    /// "[Column Index] Layout to Support Page Skipping"
    ///
    /// [Column Index]: https://github.com/apache/parquet-format/blob/master/PageIndex.md
    pub fn with_page_index(mut self) -> Self {
        self.enable_page_index = true;
        self
    }

    /// Set the [`ReaderProperties`] configuration.
    pub fn with_reader_properties(mut self, properties: ReaderProperties) -> Self {
        self.props = Some(properties);
        self
    }

    /// Seal the builder and return the read options
    pub fn build(self) -> ReadOptions {
        let props = self
            .props
            .unwrap_or_else(|| ReaderProperties::builder().build());
        ReadOptions {
            predicates: self.predicates,
            enable_page_index: self.enable_page_index,
            props,
        }
    }
}

/// A collection of options for reading a Parquet file.
///
/// Currently, only predicates on row group metadata are supported.
/// All predicates will be chained using 'AND' to filter the row groups.
pub struct ReadOptions {
    predicates: Vec<ReadGroupPredicate>,
    enable_page_index: bool,
    props: ReaderProperties,
}

impl<R: 'static + ChunkReader> SerializedFileReader<R> {
    /// Creates file reader from a Parquet file.
    /// Returns error if Parquet file does not exist or is corrupt.
    pub fn new(chunk_reader: R) -> Result<Self> {
        let metadata = ParquetMetaDataReader::new().parse_and_finish(&chunk_reader)?;
        let props = Arc::new(ReaderProperties::builder().build());
        Ok(Self {
            chunk_reader: Arc::new(chunk_reader),
            metadata: Arc::new(metadata),
            props,
        })
    }

    /// Creates file reader from a Parquet file with read options.
    /// Returns error if Parquet file does not exist or is corrupt.
    pub fn new_with_options(chunk_reader: R, options: ReadOptions) -> Result<Self> {
        let mut metadata_builder = ParquetMetaDataReader::new()
            .parse_and_finish(&chunk_reader)?
            .into_builder();
        let mut predicates = options.predicates;

        // Filter row groups based on the predicates
        for (i, rg_meta) in metadata_builder.take_row_groups().into_iter().enumerate() {
            let mut keep = true;
            for predicate in &mut predicates {
                if !predicate(&rg_meta, i) {
                    keep = false;
                    break;
                }
            }
            if keep {
                metadata_builder = metadata_builder.add_row_group(rg_meta);
            }
        }

        let mut metadata = metadata_builder.build();

        // If page indexes are desired, build them with the filtered set of row groups
        if options.enable_page_index {
            let mut reader =
                ParquetMetaDataReader::new_with_metadata(metadata).with_page_indexes(true);
            reader.read_page_indexes(&chunk_reader)?;
            metadata = reader.finish()?;
        }

        Ok(Self {
            chunk_reader: Arc::new(chunk_reader),
            metadata: Arc::new(metadata),
            props: Arc::new(options.props),
        })
    }
}

/// Get midpoint offset for a row group
fn get_midpoint_offset(meta: &RowGroupMetaData) -> i64 {
    let col = meta.column(0);
    let mut offset = col.data_page_offset();
    if let Some(dic_offset) = col.dictionary_page_offset() {
        if offset > dic_offset {
            offset = dic_offset
        }
    };
    offset + meta.compressed_size() / 2
}

impl<R: 'static + ChunkReader> FileReader for SerializedFileReader<R> {
    fn metadata(&self) -> &ParquetMetaData {
        &self.metadata
    }

    fn num_row_groups(&self) -> usize {
        self.metadata.num_row_groups()
    }

    fn get_row_group(&self, i: usize) -> Result<Box<dyn RowGroupReader + '_>> {
        let row_group_metadata = self.metadata.row_group(i);
        // Row groups should be processed sequentially.
        let props = Arc::clone(&self.props);
        let f = Arc::clone(&self.chunk_reader);
        Ok(Box::new(SerializedRowGroupReader::new(
            f,
            row_group_metadata,
            self.metadata.offset_index().map(|x| x[i].as_slice()),
            props,
        )?))
    }

    fn get_row_iter(&self, projection: Option<SchemaType>) -> Result<RowIter> {
        RowIter::from_file(projection, self)
    }
}

/// A serialized implementation for Parquet [`RowGroupReader`].
pub struct SerializedRowGroupReader<'a, R: ChunkReader> {
    chunk_reader: Arc<R>,
    metadata: &'a RowGroupMetaData,
    offset_index: Option<&'a [OffsetIndexMetaData]>,
    props: ReaderPropertiesPtr,
    bloom_filters: Vec<Option<Sbbf>>,
}

impl<'a, R: ChunkReader> SerializedRowGroupReader<'a, R> {
    /// Creates new row group reader from a file, row group metadata and custom config.
    pub fn new(
        chunk_reader: Arc<R>,
        metadata: &'a RowGroupMetaData,
        offset_index: Option<&'a [OffsetIndexMetaData]>,
        props: ReaderPropertiesPtr,
    ) -> Result<Self> {
        let bloom_filters = if props.read_bloom_filter() {
            metadata
                .columns()
                .iter()
                .map(|col| Sbbf::read_from_column_chunk(col, chunk_reader.clone()))
                .collect::<Result<Vec<_>>>()?
        } else {
            iter::repeat(None).take(metadata.columns().len()).collect()
        };
        Ok(Self {
            chunk_reader,
            metadata,
            offset_index,
            props,
            bloom_filters,
        })
    }
}

impl<R: 'static + ChunkReader> RowGroupReader for SerializedRowGroupReader<'_, R> {
    fn metadata(&self) -> &RowGroupMetaData {
        self.metadata
    }

    fn num_columns(&self) -> usize {
        self.metadata.num_columns()
    }

    // TODO: fix PARQUET-816
    fn get_column_page_reader(&self, i: usize) -> Result<Box<dyn PageReader>> {
        let col = self.metadata.column(i);

        let page_locations = self.offset_index.map(|x| x[i].page_locations.clone());

        let props = Arc::clone(&self.props);
        Ok(Box::new(SerializedPageReader::new_with_properties(
            Arc::clone(&self.chunk_reader),
            col,
            self.metadata.num_rows() as usize,
            page_locations,
            props,
        )?))
    }

    /// get bloom filter for the `i`th column
    fn get_column_bloom_filter(&self, i: usize) -> Option<&Sbbf> {
        self.bloom_filters[i].as_ref()
    }

    fn get_row_iter(&self, projection: Option<SchemaType>) -> Result<RowIter> {
        RowIter::from_row_group(projection, self)
    }
}

/// Reads a [`PageHeader`] from the provided [`Read`]
pub(crate) fn read_page_header<T: Read>(input: &mut T) -> Result<PageHeader> {
    let mut prot = TCompactInputProtocol::new(input);
    let page_header = PageHeader::read_from_in_protocol(&mut prot)?;
    Ok(page_header)
}

/// Reads a [`PageHeader`] from the provided [`Read`] returning the number of bytes read
fn read_page_header_len<T: Read>(input: &mut T) -> Result<(usize, PageHeader)> {
    /// A wrapper around a [`std::io::Read`] that keeps track of the bytes read
    struct TrackedRead<R> {
        inner: R,
        bytes_read: usize,
    }

    impl<R: Read> Read for TrackedRead<R> {
        fn read(&mut self, buf: &mut [u8]) -> std::io::Result<usize> {
            let v = self.inner.read(buf)?;
            self.bytes_read += v;
            Ok(v)
        }
    }

    let mut tracked = TrackedRead {
        inner: input,
        bytes_read: 0,
    };
    let header = read_page_header(&mut tracked)?;
    Ok((tracked.bytes_read, header))
}

/// Decodes a [`Page`] from the provided `buffer`
pub(crate) fn decode_page(
    page_header: PageHeader,
    buffer: Bytes,
    physical_type: Type,
    decompressor: Option<&mut Box<dyn Codec>>,
) -> Result<Page> {
    // Verify the 32-bit CRC checksum of the page
    #[cfg(feature = "crc")]
    if let Some(expected_crc) = page_header.crc {
        let crc = crc32fast::hash(&buffer);
        if crc != expected_crc as u32 {
            return Err(general_err!("Page CRC checksum mismatch"));
        }
    }

    // When processing data page v2, depending on enabled compression for the
    // page, we should account for uncompressed data ('offset') of
    // repetition and definition levels.
    //
    // We always use 0 offset for other pages other than v2, `true` flag means
    // that compression will be applied if decompressor is defined
    let mut offset: usize = 0;
    let mut can_decompress = true;

    if let Some(ref header_v2) = page_header.data_page_header_v2 {
        offset = (header_v2.definition_levels_byte_length + header_v2.repetition_levels_byte_length)
            as usize;
        // When is_compressed flag is missing the page is considered compressed
        can_decompress = header_v2.is_compressed.unwrap_or(true);
    }

    // TODO: page header could be huge because of statistics. We should set a
    // maximum page header size and abort if that is exceeded.
    let buffer = match decompressor {
        Some(decompressor) if can_decompress => {
            let uncompressed_size = page_header.uncompressed_page_size as usize;
            let mut decompressed = Vec::with_capacity(uncompressed_size);
            let compressed = &buffer.as_ref()[offset..];
            decompressed.extend_from_slice(&buffer.as_ref()[..offset]);
            decompressor.decompress(
                compressed,
                &mut decompressed,
                Some(uncompressed_size - offset),
            )?;

            if decompressed.len() != uncompressed_size {
                return Err(general_err!(
                    "Actual decompressed size doesn't match the expected one ({} vs {})",
                    decompressed.len(),
                    uncompressed_size
                ));
            }
            Bytes::from(decompressed)
        }
        _ => buffer,
    };

    let result = match page_header.type_ {
        PageType::DICTIONARY_PAGE => {
            let dict_header = page_header.dictionary_page_header.as_ref().ok_or_else(|| {
                ParquetError::General("Missing dictionary page header".to_string())
            })?;
            let is_sorted = dict_header.is_sorted.unwrap_or(false);
            Page::DictionaryPage {
                buf: buffer,
                num_values: dict_header.num_values.try_into()?,
                encoding: Encoding::try_from(dict_header.encoding)?,
                is_sorted,
            }
        }
        PageType::DATA_PAGE => {
            let header = page_header
                .data_page_header
                .ok_or_else(|| ParquetError::General("Missing V1 data page header".to_string()))?;
            Page::DataPage {
                buf: buffer,
                num_values: header.num_values.try_into()?,
                encoding: Encoding::try_from(header.encoding)?,
                def_level_encoding: Encoding::try_from(header.definition_level_encoding)?,
                rep_level_encoding: Encoding::try_from(header.repetition_level_encoding)?,
                statistics: statistics::from_thrift(physical_type, header.statistics)?,
            }
        }
        PageType::DATA_PAGE_V2 => {
            let header = page_header
                .data_page_header_v2
                .ok_or_else(|| ParquetError::General("Missing V2 data page header".to_string()))?;
            let is_compressed = header.is_compressed.unwrap_or(true);
            Page::DataPageV2 {
                buf: buffer,
                num_values: header.num_values.try_into()?,
                encoding: Encoding::try_from(header.encoding)?,
                num_nulls: header.num_nulls.try_into()?,
                num_rows: header.num_rows.try_into()?,
                def_levels_byte_len: header.definition_levels_byte_length.try_into()?,
                rep_levels_byte_len: header.repetition_levels_byte_length.try_into()?,
                is_compressed,
                statistics: statistics::from_thrift(physical_type, header.statistics)?,
            }
        }
        _ => {
            // For unknown page type (e.g., INDEX_PAGE), skip and read next.
            unimplemented!("Page type {:?} is not supported", page_header.type_)
        }
    };

    Ok(result)
}

enum SerializedPageReaderState {
    Values {
        /// The current byte offset in the reader
        offset: usize,

        /// The length of the chunk in bytes
        remaining_bytes: usize,

        // If the next page header has already been "peeked", we will cache it and it`s length here
        next_page_header: Option<Box<PageHeader>>,
    },
    Pages {
        /// Remaining page locations
        page_locations: VecDeque<PageLocation>,
        /// Remaining dictionary location if any
        dictionary_page: Option<PageLocation>,
        /// The total number of rows in this column chunk
        total_rows: usize,
    },
}

/// A serialized implementation for Parquet [`PageReader`].
pub struct SerializedPageReader<R: ChunkReader> {
    /// The chunk reader
    reader: Arc<R>,

    /// The compression codec for this column chunk. Only set for non-PLAIN codec.
    decompressor: Option<Box<dyn Codec>>,

    /// Column chunk type.
    physical_type: Type,

    state: SerializedPageReaderState,
}

impl<R: ChunkReader> SerializedPageReader<R> {
    /// Creates a new serialized page reader from a chunk reader and metadata
    pub fn new(
        reader: Arc<R>,
        meta: &ColumnChunkMetaData,
        total_rows: usize,
        page_locations: Option<Vec<PageLocation>>,
    ) -> Result<Self> {
        let props = Arc::new(ReaderProperties::builder().build());
        SerializedPageReader::new_with_properties(reader, meta, total_rows, page_locations, props)
    }

    /// Creates a new serialized page with custom options.
    pub fn new_with_properties(
        reader: Arc<R>,
        meta: &ColumnChunkMetaData,
        total_rows: usize,
        page_locations: Option<Vec<PageLocation>>,
        props: ReaderPropertiesPtr,
    ) -> Result<Self> {
        let decompressor = create_codec(meta.compression(), props.codec_options())?;
        let (start, len) = meta.byte_range();

        let state = match page_locations {
            Some(locations) => {
                let dictionary_page = match locations.first() {
                    Some(dict_offset) if dict_offset.offset as u64 != start => Some(PageLocation {
                        offset: start as i64,
                        compressed_page_size: (dict_offset.offset as u64 - start) as i32,
                        first_row_index: 0,
                    }),
                    _ => None,
                };

                SerializedPageReaderState::Pages {
                    page_locations: locations.into(),
                    dictionary_page,
                    total_rows,
                }
            }
            None => SerializedPageReaderState::Values {
                offset: start as usize,
                remaining_bytes: len as usize,
                next_page_header: None,
            },
        };

        Ok(Self {
            reader,
            decompressor,
            state,
            physical_type: meta.column_type(),
        })
    }

    /// Similar to `peek_next_page`, but returns the offset of the next page instead of the page metadata.
    /// Unlike page metadata, an offset can uniquely identify a page.
<<<<<<< HEAD
    /// Useful when we want to if the next page is being cached or read previously.
    #[cfg(feature = "async")]
    pub(crate) fn peek_next_page_offset(&mut self) -> Result<Option<usize>> {
=======
    ///
    /// This is used when we need to read parquet with row-filter, and we don't want to decompress the page twice.
    /// This function allows us to check if the next page is being cached or read previously.
    #[cfg(test)]
    fn peek_next_page_offset(&mut self) -> Result<Option<usize>> {
>>>>>>> 88fb9234
        match &mut self.state {
            SerializedPageReaderState::Values {
                offset,
                remaining_bytes,
                next_page_header,
            } => {
                loop {
                    if *remaining_bytes == 0 {
                        return Ok(None);
                    }
                    return if let Some(header) = next_page_header.as_ref() {
                        if let Ok(_page_meta) = PageMetadata::try_from(&**header) {
                            Ok(Some(*offset))
                        } else {
                            // For unknown page type (e.g., INDEX_PAGE), skip and read next.
                            *next_page_header = None;
                            continue;
                        }
                    } else {
                        let mut read = self.reader.get_read(*offset as u64)?;
                        let (header_len, header) = read_page_header_len(&mut read)?;
                        *offset += header_len;
                        *remaining_bytes -= header_len;
                        let page_meta = if let Ok(_page_meta) = PageMetadata::try_from(&header) {
                            Ok(Some(*offset))
                        } else {
                            // For unknown page type (e.g., INDEX_PAGE), skip and read next.
                            continue;
                        };
                        *next_page_header = Some(Box::new(header));
                        page_meta
                    };
                }
            }
            SerializedPageReaderState::Pages {
                page_locations,
                dictionary_page,
                ..
            } => {
                if let Some(page) = dictionary_page {
                    Ok(Some(page.offset as usize))
                } else if let Some(page) = page_locations.front() {
                    Ok(Some(page.offset as usize))
                } else {
                    Ok(None)
                }
            }
        }
    }
}

impl<R: ChunkReader> Iterator for SerializedPageReader<R> {
    type Item = Result<Page>;

    fn next(&mut self) -> Option<Self::Item> {
        self.get_next_page().transpose()
    }
}

fn verify_page_header_len(header_len: usize, remaining_bytes: usize) -> Result<()> {
    if header_len > remaining_bytes {
        return Err(eof_err!("Invalid page header"));
    }
    Ok(())
}

fn verify_page_size(
    compressed_size: i32,
    uncompressed_size: i32,
    remaining_bytes: usize,
) -> Result<()> {
    // The page's compressed size should not exceed the remaining bytes that are
    // available to read. The page's uncompressed size is the expected size
    // after decompression, which can never be negative.
    if compressed_size < 0 || compressed_size as usize > remaining_bytes || uncompressed_size < 0 {
        return Err(eof_err!("Invalid page header"));
    }
    Ok(())
}

impl<R: ChunkReader> PageReader for SerializedPageReader<R> {
    fn get_next_page(&mut self) -> Result<Option<Page>> {
        loop {
            let page = match &mut self.state {
                SerializedPageReaderState::Values {
                    offset,
                    remaining_bytes: remaining,
                    next_page_header,
                } => {
                    if *remaining == 0 {
                        return Ok(None);
                    }

                    let mut read = self.reader.get_read(*offset as u64)?;
                    let header = if let Some(header) = next_page_header.take() {
                        *header
                    } else {
                        let (header_len, header) = read_page_header_len(&mut read)?;
                        verify_page_header_len(header_len, *remaining)?;
                        *offset += header_len;
                        *remaining -= header_len;
                        header
                    };
                    verify_page_size(
                        header.compressed_page_size,
                        header.uncompressed_page_size,
                        *remaining,
                    )?;
                    let data_len = header.compressed_page_size as usize;
                    *offset += data_len;
                    *remaining -= data_len;

                    if header.type_ == PageType::INDEX_PAGE {
                        continue;
                    }

                    let mut buffer = Vec::with_capacity(data_len);
                    let read = read.take(data_len as u64).read_to_end(&mut buffer)?;

                    if read != data_len {
                        return Err(eof_err!(
                            "Expected to read {} bytes of page, read only {}",
                            data_len,
                            read
                        ));
                    }

                    decode_page(
                        header,
                        Bytes::from(buffer),
                        self.physical_type,
                        self.decompressor.as_mut(),
                    )?
                }
                SerializedPageReaderState::Pages {
                    page_locations,
                    dictionary_page,
                    ..
                } => {
                    let front = match dictionary_page
                        .take()
                        .or_else(|| page_locations.pop_front())
                    {
                        Some(front) => front,
                        None => return Ok(None),
                    };

                    let page_len = front.compressed_page_size as usize;

                    let buffer = self.reader.get_bytes(front.offset as u64, page_len)?;

                    let mut prot = TCompactSliceInputProtocol::new(buffer.as_ref());
                    let header = PageHeader::read_from_in_protocol(&mut prot)?;
                    let offset = buffer.len() - prot.as_slice().len();

                    let bytes = buffer.slice(offset..);
                    decode_page(
                        header,
                        bytes,
                        self.physical_type,
                        self.decompressor.as_mut(),
                    )?
                }
            };

            return Ok(Some(page));
        }
    }

    fn peek_next_page(&mut self) -> Result<Option<PageMetadata>> {
        match &mut self.state {
            SerializedPageReaderState::Values {
                offset,
                remaining_bytes,
                next_page_header,
            } => {
                loop {
                    if *remaining_bytes == 0 {
                        return Ok(None);
                    }
                    return if let Some(header) = next_page_header.as_ref() {
                        if let Ok(page_meta) = (&**header).try_into() {
                            Ok(Some(page_meta))
                        } else {
                            // For unknown page type (e.g., INDEX_PAGE), skip and read next.
                            *next_page_header = None;
                            continue;
                        }
                    } else {
                        let mut read = self.reader.get_read(*offset as u64)?;
                        let (header_len, header) = read_page_header_len(&mut read)?;
                        verify_page_header_len(header_len, *remaining_bytes)?;
                        *offset += header_len;
                        *remaining_bytes -= header_len;
                        let page_meta = if let Ok(page_meta) = (&header).try_into() {
                            Ok(Some(page_meta))
                        } else {
                            // For unknown page type (e.g., INDEX_PAGE), skip and read next.
                            continue;
                        };
                        *next_page_header = Some(Box::new(header));
                        page_meta
                    };
                }
            }
            SerializedPageReaderState::Pages {
                page_locations,
                dictionary_page,
                total_rows,
            } => {
                if dictionary_page.is_some() {
                    Ok(Some(PageMetadata {
                        num_rows: None,
                        num_levels: None,
                        is_dict: true,
                    }))
                } else if let Some(page) = page_locations.front() {
                    let next_rows = page_locations
                        .get(1)
                        .map(|x| x.first_row_index as usize)
                        .unwrap_or(*total_rows);

                    Ok(Some(PageMetadata {
                        num_rows: Some(next_rows - page.first_row_index as usize),
                        num_levels: None,
                        is_dict: false,
                    }))
                } else {
                    Ok(None)
                }
            }
        }
    }

    fn skip_next_page(&mut self) -> Result<()> {
        match &mut self.state {
            SerializedPageReaderState::Values {
                offset,
                remaining_bytes,
                next_page_header,
            } => {
                if let Some(buffered_header) = next_page_header.take() {
                    verify_page_size(
                        buffered_header.compressed_page_size,
                        buffered_header.uncompressed_page_size,
                        *remaining_bytes,
                    )?;
                    // The next page header has already been peeked, so just advance the offset
                    *offset += buffered_header.compressed_page_size as usize;
                    *remaining_bytes -= buffered_header.compressed_page_size as usize;
                } else {
                    let mut read = self.reader.get_read(*offset as u64)?;
                    let (header_len, header) = read_page_header_len(&mut read)?;
                    verify_page_header_len(header_len, *remaining_bytes)?;
                    verify_page_size(
                        header.compressed_page_size,
                        header.uncompressed_page_size,
                        *remaining_bytes,
                    )?;
                    let data_page_size = header.compressed_page_size as usize;
                    *offset += header_len + data_page_size;
                    *remaining_bytes -= header_len + data_page_size;
                }
                Ok(())
            }
            SerializedPageReaderState::Pages { page_locations, .. } => {
                page_locations.pop_front();

                Ok(())
            }
        }
    }

    fn at_record_boundary(&mut self) -> Result<bool> {
        match &mut self.state {
            SerializedPageReaderState::Values { .. } => Ok(self.peek_next_page()?.is_none()),
            SerializedPageReaderState::Pages { .. } => Ok(true),
        }
    }
}

#[cfg(test)]
mod tests {
    use std::collections::HashSet;

    use bytes::Buf;

    use crate::file::properties::{EnabledStatistics, WriterProperties};
    use crate::format::BoundaryOrder;

    use crate::basic::{self, ColumnOrder};
    use crate::column::reader::ColumnReader;
    use crate::data_type::private::ParquetValueType;
    use crate::data_type::{AsBytes, FixedLenByteArrayType, Int32Type};
    use crate::file::page_index::index::{Index, NativeIndex};
    use crate::file::page_index::index_reader::{read_columns_indexes, read_offset_indexes};
    use crate::file::writer::SerializedFileWriter;
    use crate::record::RowAccessor;
    use crate::schema::parser::parse_message_type;
    use crate::util::test_common::file_util::{get_test_file, get_test_path};

    use super::*;

    #[test]
    fn test_cursor_and_file_has_the_same_behaviour() {
        let mut buf: Vec<u8> = Vec::new();
        get_test_file("alltypes_plain.parquet")
            .read_to_end(&mut buf)
            .unwrap();
        let cursor = Bytes::from(buf);
        let read_from_cursor = SerializedFileReader::new(cursor).unwrap();

        let test_file = get_test_file("alltypes_plain.parquet");
        let read_from_file = SerializedFileReader::new(test_file).unwrap();

        let file_iter = read_from_file.get_row_iter(None).unwrap();
        let cursor_iter = read_from_cursor.get_row_iter(None).unwrap();

        for (a, b) in file_iter.zip(cursor_iter) {
            assert_eq!(a.unwrap(), b.unwrap())
        }
    }

    #[test]
    fn test_file_reader_try_from() {
        // Valid file path
        let test_file = get_test_file("alltypes_plain.parquet");
        let test_path_buf = get_test_path("alltypes_plain.parquet");
        let test_path = test_path_buf.as_path();
        let test_path_str = test_path.to_str().unwrap();

        let reader = SerializedFileReader::try_from(test_file);
        assert!(reader.is_ok());

        let reader = SerializedFileReader::try_from(test_path);
        assert!(reader.is_ok());

        let reader = SerializedFileReader::try_from(test_path_str);
        assert!(reader.is_ok());

        let reader = SerializedFileReader::try_from(test_path_str.to_string());
        assert!(reader.is_ok());

        // Invalid file path
        let test_path = Path::new("invalid.parquet");
        let test_path_str = test_path.to_str().unwrap();

        let reader = SerializedFileReader::try_from(test_path);
        assert!(reader.is_err());

        let reader = SerializedFileReader::try_from(test_path_str);
        assert!(reader.is_err());

        let reader = SerializedFileReader::try_from(test_path_str.to_string());
        assert!(reader.is_err());
    }

    #[test]
    fn test_file_reader_into_iter() {
        let path = get_test_path("alltypes_plain.parquet");
        let reader = SerializedFileReader::try_from(path.as_path()).unwrap();
        let iter = reader.into_iter();
        let values: Vec<_> = iter.flat_map(|x| x.unwrap().get_int(0)).collect();

        assert_eq!(values, &[4, 5, 6, 7, 2, 3, 0, 1]);
    }

    #[test]
    fn test_file_reader_into_iter_project() {
        let path = get_test_path("alltypes_plain.parquet");
        let reader = SerializedFileReader::try_from(path.as_path()).unwrap();
        let schema = "message schema { OPTIONAL INT32 id; }";
        let proj = parse_message_type(schema).ok();
        let iter = reader.into_iter().project(proj).unwrap();
        let values: Vec<_> = iter.flat_map(|x| x.unwrap().get_int(0)).collect();

        assert_eq!(values, &[4, 5, 6, 7, 2, 3, 0, 1]);
    }

    #[test]
    fn test_reuse_file_chunk() {
        // This test covers the case of maintaining the correct start position in a file
        // stream for each column reader after initializing and moving to the next one
        // (without necessarily reading the entire column).
        let test_file = get_test_file("alltypes_plain.parquet");
        let reader = SerializedFileReader::new(test_file).unwrap();
        let row_group = reader.get_row_group(0).unwrap();

        let mut page_readers = Vec::new();
        for i in 0..row_group.num_columns() {
            page_readers.push(row_group.get_column_page_reader(i).unwrap());
        }

        // Now buffer each col reader, we do not expect any failures like:
        // General("underlying Thrift error: end of file")
        for mut page_reader in page_readers {
            assert!(page_reader.get_next_page().is_ok());
        }
    }

    #[test]
    fn test_file_reader() {
        let test_file = get_test_file("alltypes_plain.parquet");
        let reader_result = SerializedFileReader::new(test_file);
        assert!(reader_result.is_ok());
        let reader = reader_result.unwrap();

        // Test contents in Parquet metadata
        let metadata = reader.metadata();
        assert_eq!(metadata.num_row_groups(), 1);

        // Test contents in file metadata
        let file_metadata = metadata.file_metadata();
        assert!(file_metadata.created_by().is_some());
        assert_eq!(
            file_metadata.created_by().unwrap(),
            "impala version 1.3.0-INTERNAL (build 8a48ddb1eff84592b3fc06bc6f51ec120e1fffc9)"
        );
        assert!(file_metadata.key_value_metadata().is_none());
        assert_eq!(file_metadata.num_rows(), 8);
        assert_eq!(file_metadata.version(), 1);
        assert_eq!(file_metadata.column_orders(), None);

        // Test contents in row group metadata
        let row_group_metadata = metadata.row_group(0);
        assert_eq!(row_group_metadata.num_columns(), 11);
        assert_eq!(row_group_metadata.num_rows(), 8);
        assert_eq!(row_group_metadata.total_byte_size(), 671);
        // Check each column order
        for i in 0..row_group_metadata.num_columns() {
            assert_eq!(file_metadata.column_order(i), ColumnOrder::UNDEFINED);
        }

        // Test row group reader
        let row_group_reader_result = reader.get_row_group(0);
        assert!(row_group_reader_result.is_ok());
        let row_group_reader: Box<dyn RowGroupReader> = row_group_reader_result.unwrap();
        assert_eq!(
            row_group_reader.num_columns(),
            row_group_metadata.num_columns()
        );
        assert_eq!(
            row_group_reader.metadata().total_byte_size(),
            row_group_metadata.total_byte_size()
        );

        // Test page readers
        // TODO: test for every column
        let page_reader_0_result = row_group_reader.get_column_page_reader(0);
        assert!(page_reader_0_result.is_ok());
        let mut page_reader_0: Box<dyn PageReader> = page_reader_0_result.unwrap();
        let mut page_count = 0;
        while let Ok(Some(page)) = page_reader_0.get_next_page() {
            let is_expected_page = match page {
                Page::DictionaryPage {
                    buf,
                    num_values,
                    encoding,
                    is_sorted,
                } => {
                    assert_eq!(buf.len(), 32);
                    assert_eq!(num_values, 8);
                    assert_eq!(encoding, Encoding::PLAIN_DICTIONARY);
                    assert!(!is_sorted);
                    true
                }
                Page::DataPage {
                    buf,
                    num_values,
                    encoding,
                    def_level_encoding,
                    rep_level_encoding,
                    statistics,
                } => {
                    assert_eq!(buf.len(), 11);
                    assert_eq!(num_values, 8);
                    assert_eq!(encoding, Encoding::PLAIN_DICTIONARY);
                    assert_eq!(def_level_encoding, Encoding::RLE);
                    #[allow(deprecated)]
                    let expected_rep_level_encoding = Encoding::BIT_PACKED;
                    assert_eq!(rep_level_encoding, expected_rep_level_encoding);
                    assert!(statistics.is_none());
                    true
                }
                _ => false,
            };
            assert!(is_expected_page);
            page_count += 1;
        }
        assert_eq!(page_count, 2);
    }

    #[test]
    fn test_file_reader_datapage_v2() {
        let test_file = get_test_file("datapage_v2.snappy.parquet");
        let reader_result = SerializedFileReader::new(test_file);
        assert!(reader_result.is_ok());
        let reader = reader_result.unwrap();

        // Test contents in Parquet metadata
        let metadata = reader.metadata();
        assert_eq!(metadata.num_row_groups(), 1);

        // Test contents in file metadata
        let file_metadata = metadata.file_metadata();
        assert!(file_metadata.created_by().is_some());
        assert_eq!(
            file_metadata.created_by().unwrap(),
            "parquet-mr version 1.8.1 (build 4aba4dae7bb0d4edbcf7923ae1339f28fd3f7fcf)"
        );
        assert!(file_metadata.key_value_metadata().is_some());
        assert_eq!(
            file_metadata.key_value_metadata().to_owned().unwrap().len(),
            1
        );

        assert_eq!(file_metadata.num_rows(), 5);
        assert_eq!(file_metadata.version(), 1);
        assert_eq!(file_metadata.column_orders(), None);

        let row_group_metadata = metadata.row_group(0);

        // Check each column order
        for i in 0..row_group_metadata.num_columns() {
            assert_eq!(file_metadata.column_order(i), ColumnOrder::UNDEFINED);
        }

        // Test row group reader
        let row_group_reader_result = reader.get_row_group(0);
        assert!(row_group_reader_result.is_ok());
        let row_group_reader: Box<dyn RowGroupReader> = row_group_reader_result.unwrap();
        assert_eq!(
            row_group_reader.num_columns(),
            row_group_metadata.num_columns()
        );
        assert_eq!(
            row_group_reader.metadata().total_byte_size(),
            row_group_metadata.total_byte_size()
        );

        // Test page readers
        // TODO: test for every column
        let page_reader_0_result = row_group_reader.get_column_page_reader(0);
        assert!(page_reader_0_result.is_ok());
        let mut page_reader_0: Box<dyn PageReader> = page_reader_0_result.unwrap();
        let mut page_count = 0;
        while let Ok(Some(page)) = page_reader_0.get_next_page() {
            let is_expected_page = match page {
                Page::DictionaryPage {
                    buf,
                    num_values,
                    encoding,
                    is_sorted,
                } => {
                    assert_eq!(buf.len(), 7);
                    assert_eq!(num_values, 1);
                    assert_eq!(encoding, Encoding::PLAIN);
                    assert!(!is_sorted);
                    true
                }
                Page::DataPageV2 {
                    buf,
                    num_values,
                    encoding,
                    num_nulls,
                    num_rows,
                    def_levels_byte_len,
                    rep_levels_byte_len,
                    is_compressed,
                    statistics,
                } => {
                    assert_eq!(buf.len(), 4);
                    assert_eq!(num_values, 5);
                    assert_eq!(encoding, Encoding::RLE_DICTIONARY);
                    assert_eq!(num_nulls, 1);
                    assert_eq!(num_rows, 5);
                    assert_eq!(def_levels_byte_len, 2);
                    assert_eq!(rep_levels_byte_len, 0);
                    assert!(is_compressed);
                    assert!(statistics.is_some());
                    true
                }
                _ => false,
            };
            assert!(is_expected_page);
            page_count += 1;
        }
        assert_eq!(page_count, 2);
    }

    fn get_serialized_page_reader<R: ChunkReader>(
        file_reader: &SerializedFileReader<R>,
        row_group: usize,
        column: usize,
    ) -> Result<SerializedPageReader<R>> {
        let row_group = {
            let row_group_metadata = file_reader.metadata.row_group(row_group);
            let props = Arc::clone(&file_reader.props);
            let f = Arc::clone(&file_reader.chunk_reader);
            SerializedRowGroupReader::new(
                f,
                row_group_metadata,
                file_reader
                    .metadata
                    .offset_index()
                    .map(|x| x[row_group].as_slice()),
                props,
            )?
        };

        let col = row_group.metadata.column(column);

        let page_locations = row_group
            .offset_index
            .map(|x| x[column].page_locations.clone());

        let props = Arc::clone(&row_group.props);
        SerializedPageReader::new_with_properties(
            Arc::clone(&row_group.chunk_reader),
            col,
            row_group.metadata.num_rows() as usize,
            page_locations,
            props,
        )
    }

    #[test]
    fn test_peek_next_page_offset_matches_actual() -> Result<()> {
        let test_file = get_test_file("alltypes_plain.parquet");
        let reader = SerializedFileReader::new(test_file)?;

        let mut offset_set = HashSet::new();
        let num_row_groups = reader.metadata.num_row_groups();
        for row_group in 0..num_row_groups {
            let num_columns = reader.metadata.row_group(row_group).num_columns();
            for column in 0..num_columns {
                let mut page_reader = get_serialized_page_reader(&reader, row_group, column)?;

                while let Ok(Some(page_offset)) = page_reader.peek_next_page_offset() {
                    match &page_reader.state {
                        SerializedPageReaderState::Pages {
                            page_locations,
                            dictionary_page,
                            ..
                        } => {
                            if let Some(page) = dictionary_page {
                                assert_eq!(page.offset as usize, page_offset);
                            } else if let Some(page) = page_locations.front() {
                                assert_eq!(page.offset as usize, page_offset);
                            } else {
                                unreachable!()
                            }
                        }
                        SerializedPageReaderState::Values {
                            offset,
                            next_page_header,
                            ..
                        } => {
                            assert!(next_page_header.is_some());
                            assert_eq!(*offset, page_offset);
                        }
                    }
                    let page = page_reader.get_next_page()?;
                    assert!(page.is_some());
                    let newly_inserted = offset_set.insert(page_offset);
                    assert!(newly_inserted);
                }
            }
        }

        Ok(())
    }

    #[test]
    fn test_page_iterator() {
        let file = get_test_file("alltypes_plain.parquet");
        let file_reader = Arc::new(SerializedFileReader::new(file).unwrap());

        let mut page_iterator = FilePageIterator::new(0, file_reader.clone()).unwrap();

        // read first page
        let page = page_iterator.next();
        assert!(page.is_some());
        assert!(page.unwrap().is_ok());

        // reach end of file
        let page = page_iterator.next();
        assert!(page.is_none());

        let row_group_indices = Box::new(0..1);
        let mut page_iterator =
            FilePageIterator::with_row_groups(0, row_group_indices, file_reader).unwrap();

        // read first page
        let page = page_iterator.next();
        assert!(page.is_some());
        assert!(page.unwrap().is_ok());

        // reach end of file
        let page = page_iterator.next();
        assert!(page.is_none());
    }

    #[test]
    fn test_file_reader_key_value_metadata() {
        let file = get_test_file("binary.parquet");
        let file_reader = Arc::new(SerializedFileReader::new(file).unwrap());

        let metadata = file_reader
            .metadata
            .file_metadata()
            .key_value_metadata()
            .unwrap();

        assert_eq!(metadata.len(), 3);

        assert_eq!(metadata[0].key, "parquet.proto.descriptor");

        assert_eq!(metadata[1].key, "writer.model.name");
        assert_eq!(metadata[1].value, Some("protobuf".to_owned()));

        assert_eq!(metadata[2].key, "parquet.proto.class");
        assert_eq!(metadata[2].value, Some("foo.baz.Foobaz$Event".to_owned()));
    }

    #[test]
    fn test_file_reader_optional_metadata() {
        // file with optional metadata: bloom filters, encoding stats, column index and offset index.
        let file = get_test_file("data_index_bloom_encoding_stats.parquet");
        let file_reader = Arc::new(SerializedFileReader::new(file).unwrap());

        let row_group_metadata = file_reader.metadata.row_group(0);
        let col0_metadata = row_group_metadata.column(0);

        // test optional bloom filter offset
        assert_eq!(col0_metadata.bloom_filter_offset().unwrap(), 192);

        // test page encoding stats
        let page_encoding_stats = &col0_metadata.page_encoding_stats().unwrap()[0];

        assert_eq!(page_encoding_stats.page_type, basic::PageType::DATA_PAGE);
        assert_eq!(page_encoding_stats.encoding, Encoding::PLAIN);
        assert_eq!(page_encoding_stats.count, 1);

        // test optional column index offset
        assert_eq!(col0_metadata.column_index_offset().unwrap(), 156);
        assert_eq!(col0_metadata.column_index_length().unwrap(), 25);

        // test optional offset index offset
        assert_eq!(col0_metadata.offset_index_offset().unwrap(), 181);
        assert_eq!(col0_metadata.offset_index_length().unwrap(), 11);
    }

    #[test]
    fn test_file_reader_with_no_filter() -> Result<()> {
        let test_file = get_test_file("alltypes_plain.parquet");
        let origin_reader = SerializedFileReader::new(test_file)?;
        // test initial number of row groups
        let metadata = origin_reader.metadata();
        assert_eq!(metadata.num_row_groups(), 1);
        Ok(())
    }

    #[test]
    fn test_file_reader_filter_row_groups_with_predicate() -> Result<()> {
        let test_file = get_test_file("alltypes_plain.parquet");
        let read_options = ReadOptionsBuilder::new()
            .with_predicate(Box::new(|_, _| false))
            .build();
        let reader = SerializedFileReader::new_with_options(test_file, read_options)?;
        let metadata = reader.metadata();
        assert_eq!(metadata.num_row_groups(), 0);
        Ok(())
    }

    #[test]
    fn test_file_reader_filter_row_groups_with_range() -> Result<()> {
        let test_file = get_test_file("alltypes_plain.parquet");
        let origin_reader = SerializedFileReader::new(test_file)?;
        // test initial number of row groups
        let metadata = origin_reader.metadata();
        assert_eq!(metadata.num_row_groups(), 1);
        let mid = get_midpoint_offset(metadata.row_group(0));

        let test_file = get_test_file("alltypes_plain.parquet");
        let read_options = ReadOptionsBuilder::new().with_range(0, mid + 1).build();
        let reader = SerializedFileReader::new_with_options(test_file, read_options)?;
        let metadata = reader.metadata();
        assert_eq!(metadata.num_row_groups(), 1);

        let test_file = get_test_file("alltypes_plain.parquet");
        let read_options = ReadOptionsBuilder::new().with_range(0, mid).build();
        let reader = SerializedFileReader::new_with_options(test_file, read_options)?;
        let metadata = reader.metadata();
        assert_eq!(metadata.num_row_groups(), 0);
        Ok(())
    }

    #[test]
    fn test_file_reader_filter_row_groups_and_range() -> Result<()> {
        let test_file = get_test_file("alltypes_tiny_pages.parquet");
        let origin_reader = SerializedFileReader::new(test_file)?;
        let metadata = origin_reader.metadata();
        let mid = get_midpoint_offset(metadata.row_group(0));

        // true, true predicate
        let test_file = get_test_file("alltypes_tiny_pages.parquet");
        let read_options = ReadOptionsBuilder::new()
            .with_page_index()
            .with_predicate(Box::new(|_, _| true))
            .with_range(mid, mid + 1)
            .build();
        let reader = SerializedFileReader::new_with_options(test_file, read_options)?;
        let metadata = reader.metadata();
        assert_eq!(metadata.num_row_groups(), 1);
        assert_eq!(metadata.column_index().unwrap().len(), 1);
        assert_eq!(metadata.offset_index().unwrap().len(), 1);

        // true, false predicate
        let test_file = get_test_file("alltypes_tiny_pages.parquet");
        let read_options = ReadOptionsBuilder::new()
            .with_page_index()
            .with_predicate(Box::new(|_, _| true))
            .with_range(0, mid)
            .build();
        let reader = SerializedFileReader::new_with_options(test_file, read_options)?;
        let metadata = reader.metadata();
        assert_eq!(metadata.num_row_groups(), 0);
        assert!(metadata.column_index().is_none());
        assert!(metadata.offset_index().is_none());

        // false, true predicate
        let test_file = get_test_file("alltypes_tiny_pages.parquet");
        let read_options = ReadOptionsBuilder::new()
            .with_page_index()
            .with_predicate(Box::new(|_, _| false))
            .with_range(mid, mid + 1)
            .build();
        let reader = SerializedFileReader::new_with_options(test_file, read_options)?;
        let metadata = reader.metadata();
        assert_eq!(metadata.num_row_groups(), 0);
        assert!(metadata.column_index().is_none());
        assert!(metadata.offset_index().is_none());

        // false, false predicate
        let test_file = get_test_file("alltypes_tiny_pages.parquet");
        let read_options = ReadOptionsBuilder::new()
            .with_page_index()
            .with_predicate(Box::new(|_, _| false))
            .with_range(0, mid)
            .build();
        let reader = SerializedFileReader::new_with_options(test_file, read_options)?;
        let metadata = reader.metadata();
        assert_eq!(metadata.num_row_groups(), 0);
        assert!(metadata.column_index().is_none());
        assert!(metadata.offset_index().is_none());
        Ok(())
    }

    #[test]
    fn test_file_reader_invalid_metadata() {
        let data = [
            255, 172, 1, 0, 50, 82, 65, 73, 1, 0, 0, 0, 169, 168, 168, 162, 87, 255, 16, 0, 0, 0,
            80, 65, 82, 49,
        ];
        let ret = SerializedFileReader::new(Bytes::copy_from_slice(&data));
        assert_eq!(
            ret.err().unwrap().to_string(),
            "Parquet error: Could not parse metadata: bad data"
        );
    }

    #[test]
    // Use java parquet-tools get below pageIndex info
    // !```
    // parquet-tools column-index ./data_index_bloom_encoding_stats.parquet
    // row group 0:
    // column index for column String:
    // Boundary order: ASCENDING
    // page-0  :
    // null count                 min                                  max
    // 0                          Hello                                today
    //
    // offset index for column String:
    // page-0   :
    // offset   compressed size       first row index
    // 4               152                     0
    ///```
    //
    fn test_page_index_reader() {
        let test_file = get_test_file("data_index_bloom_encoding_stats.parquet");
        let builder = ReadOptionsBuilder::new();
        //enable read page index
        let options = builder.with_page_index().build();
        let reader_result = SerializedFileReader::new_with_options(test_file, options);
        let reader = reader_result.unwrap();

        // Test contents in Parquet metadata
        let metadata = reader.metadata();
        assert_eq!(metadata.num_row_groups(), 1);

        let column_index = metadata.column_index().unwrap();

        // only one row group
        assert_eq!(column_index.len(), 1);
        let index = if let Index::BYTE_ARRAY(index) = &column_index[0][0] {
            index
        } else {
            unreachable!()
        };

        assert_eq!(index.boundary_order, BoundaryOrder::ASCENDING);
        let index_in_pages = &index.indexes;

        //only one page group
        assert_eq!(index_in_pages.len(), 1);

        let page0 = &index_in_pages[0];
        let min = page0.min.as_ref().unwrap();
        let max = page0.max.as_ref().unwrap();
        assert_eq!(b"Hello", min.as_bytes());
        assert_eq!(b"today", max.as_bytes());

        let offset_indexes = metadata.offset_index().unwrap();
        // only one row group
        assert_eq!(offset_indexes.len(), 1);
        let offset_index = &offset_indexes[0];
        let page_offset = &offset_index[0].page_locations()[0];

        assert_eq!(4, page_offset.offset);
        assert_eq!(152, page_offset.compressed_page_size);
        assert_eq!(0, page_offset.first_row_index);
    }

    #[test]
    fn test_page_index_reader_out_of_order() {
        let test_file = get_test_file("alltypes_tiny_pages_plain.parquet");
        let options = ReadOptionsBuilder::new().with_page_index().build();
        let reader = SerializedFileReader::new_with_options(test_file, options).unwrap();
        let metadata = reader.metadata();

        let test_file = get_test_file("alltypes_tiny_pages_plain.parquet");
        let columns = metadata.row_group(0).columns();
        let reversed: Vec<_> = columns.iter().cloned().rev().collect();

        let a = read_columns_indexes(&test_file, columns).unwrap().unwrap();
        let mut b = read_columns_indexes(&test_file, &reversed)
            .unwrap()
            .unwrap();
        b.reverse();
        assert_eq!(a, b);

        let a = read_offset_indexes(&test_file, columns).unwrap().unwrap();
        let mut b = read_offset_indexes(&test_file, &reversed).unwrap().unwrap();
        b.reverse();
        assert_eq!(a, b);
    }

    #[test]
    fn test_page_index_reader_all_type() {
        let test_file = get_test_file("alltypes_tiny_pages_plain.parquet");
        let builder = ReadOptionsBuilder::new();
        //enable read page index
        let options = builder.with_page_index().build();
        let reader_result = SerializedFileReader::new_with_options(test_file, options);
        let reader = reader_result.unwrap();

        // Test contents in Parquet metadata
        let metadata = reader.metadata();
        assert_eq!(metadata.num_row_groups(), 1);

        let column_index = metadata.column_index().unwrap();
        let row_group_offset_indexes = &metadata.offset_index().unwrap()[0];

        // only one row group
        assert_eq!(column_index.len(), 1);
        let row_group_metadata = metadata.row_group(0);

        //col0->id: INT32 UNCOMPRESSED DO:0 FPO:4 SZ:37325/37325/1.00 VC:7300 ENC:BIT_PACKED,RLE,PLAIN ST:[min: 0, max: 7299, num_nulls: 0]
        assert!(!&column_index[0][0].is_sorted());
        let boundary_order = &column_index[0][0].get_boundary_order();
        assert!(boundary_order.is_some());
        matches!(boundary_order.unwrap(), BoundaryOrder::UNORDERED);
        if let Index::INT32(index) = &column_index[0][0] {
            check_native_page_index(
                index,
                325,
                get_row_group_min_max_bytes(row_group_metadata, 0),
                BoundaryOrder::UNORDERED,
            );
            assert_eq!(row_group_offset_indexes[0].page_locations.len(), 325);
        } else {
            unreachable!()
        };
        //col1->bool_col:BOOLEAN UNCOMPRESSED DO:0 FPO:37329 SZ:3022/3022/1.00 VC:7300 ENC:BIT_PACKED,RLE,PLAIN ST:[min: false, max: true, num_nulls: 0]
        assert!(&column_index[0][1].is_sorted());
        if let Index::BOOLEAN(index) = &column_index[0][1] {
            assert_eq!(index.indexes.len(), 82);
            assert_eq!(row_group_offset_indexes[1].page_locations.len(), 82);
        } else {
            unreachable!()
        };
        //col2->tinyint_col: INT32 UNCOMPRESSED DO:0 FPO:40351 SZ:37325/37325/1.00 VC:7300 ENC:BIT_PACKED,RLE,PLAIN ST:[min: 0, max: 9, num_nulls: 0]
        assert!(&column_index[0][2].is_sorted());
        if let Index::INT32(index) = &column_index[0][2] {
            check_native_page_index(
                index,
                325,
                get_row_group_min_max_bytes(row_group_metadata, 2),
                BoundaryOrder::ASCENDING,
            );
            assert_eq!(row_group_offset_indexes[2].page_locations.len(), 325);
        } else {
            unreachable!()
        };
        //col4->smallint_col: INT32 UNCOMPRESSED DO:0 FPO:77676 SZ:37325/37325/1.00 VC:7300 ENC:BIT_PACKED,RLE,PLAIN ST:[min: 0, max: 9, num_nulls: 0]
        assert!(&column_index[0][3].is_sorted());
        if let Index::INT32(index) = &column_index[0][3] {
            check_native_page_index(
                index,
                325,
                get_row_group_min_max_bytes(row_group_metadata, 3),
                BoundaryOrder::ASCENDING,
            );
            assert_eq!(row_group_offset_indexes[3].page_locations.len(), 325);
        } else {
            unreachable!()
        };
        //col5->smallint_col: INT32 UNCOMPRESSED DO:0 FPO:77676 SZ:37325/37325/1.00 VC:7300 ENC:BIT_PACKED,RLE,PLAIN ST:[min: 0, max: 9, num_nulls: 0]
        assert!(&column_index[0][4].is_sorted());
        if let Index::INT32(index) = &column_index[0][4] {
            check_native_page_index(
                index,
                325,
                get_row_group_min_max_bytes(row_group_metadata, 4),
                BoundaryOrder::ASCENDING,
            );
            assert_eq!(row_group_offset_indexes[4].page_locations.len(), 325);
        } else {
            unreachable!()
        };
        //col6->bigint_col: INT64 UNCOMPRESSED DO:0 FPO:152326 SZ:71598/71598/1.00 VC:7300 ENC:BIT_PACKED,RLE,PLAIN ST:[min: 0, max: 90, num_nulls: 0]
        assert!(!&column_index[0][5].is_sorted());
        if let Index::INT64(index) = &column_index[0][5] {
            check_native_page_index(
                index,
                528,
                get_row_group_min_max_bytes(row_group_metadata, 5),
                BoundaryOrder::UNORDERED,
            );
            assert_eq!(row_group_offset_indexes[5].page_locations.len(), 528);
        } else {
            unreachable!()
        };
        //col7->float_col: FLOAT UNCOMPRESSED DO:0 FPO:223924 SZ:37325/37325/1.00 VC:7300 ENC:BIT_PACKED,RLE,PLAIN ST:[min: -0.0, max: 9.9, num_nulls: 0]
        assert!(&column_index[0][6].is_sorted());
        if let Index::FLOAT(index) = &column_index[0][6] {
            check_native_page_index(
                index,
                325,
                get_row_group_min_max_bytes(row_group_metadata, 6),
                BoundaryOrder::ASCENDING,
            );
            assert_eq!(row_group_offset_indexes[6].page_locations.len(), 325);
        } else {
            unreachable!()
        };
        //col8->double_col: DOUBLE UNCOMPRESSED DO:0 FPO:261249 SZ:71598/71598/1.00 VC:7300 ENC:BIT_PACKED,RLE,PLAIN ST:[min: -0.0, max: 90.89999999999999, num_nulls: 0]
        assert!(!&column_index[0][7].is_sorted());
        if let Index::DOUBLE(index) = &column_index[0][7] {
            check_native_page_index(
                index,
                528,
                get_row_group_min_max_bytes(row_group_metadata, 7),
                BoundaryOrder::UNORDERED,
            );
            assert_eq!(row_group_offset_indexes[7].page_locations.len(), 528);
        } else {
            unreachable!()
        };
        //col9->date_string_col: BINARY UNCOMPRESSED DO:0 FPO:332847 SZ:111948/111948/1.00 VC:7300 ENC:BIT_PACKED,RLE,PLAIN ST:[min: 01/01/09, max: 12/31/10, num_nulls: 0]
        assert!(!&column_index[0][8].is_sorted());
        if let Index::BYTE_ARRAY(index) = &column_index[0][8] {
            check_native_page_index(
                index,
                974,
                get_row_group_min_max_bytes(row_group_metadata, 8),
                BoundaryOrder::UNORDERED,
            );
            assert_eq!(row_group_offset_indexes[8].page_locations.len(), 974);
        } else {
            unreachable!()
        };
        //col10->string_col: BINARY UNCOMPRESSED DO:0 FPO:444795 SZ:45298/45298/1.00 VC:7300 ENC:BIT_PACKED,RLE,PLAIN ST:[min: 0, max: 9, num_nulls: 0]
        assert!(&column_index[0][9].is_sorted());
        if let Index::BYTE_ARRAY(index) = &column_index[0][9] {
            check_native_page_index(
                index,
                352,
                get_row_group_min_max_bytes(row_group_metadata, 9),
                BoundaryOrder::ASCENDING,
            );
            assert_eq!(row_group_offset_indexes[9].page_locations.len(), 352);
        } else {
            unreachable!()
        };
        //col11->timestamp_col: INT96 UNCOMPRESSED DO:0 FPO:490093 SZ:111948/111948/1.00 VC:7300 ENC:BIT_PACKED,RLE,PLAIN ST:[num_nulls: 0, min/max not defined]
        //Notice: min_max values for each page for this col not exits.
        assert!(!&column_index[0][10].is_sorted());
        if let Index::NONE = &column_index[0][10] {
            assert_eq!(row_group_offset_indexes[10].page_locations.len(), 974);
        } else {
            unreachable!()
        };
        //col12->year: INT32 UNCOMPRESSED DO:0 FPO:602041 SZ:37325/37325/1.00 VC:7300 ENC:BIT_PACKED,RLE,PLAIN ST:[min: 2009, max: 2010, num_nulls: 0]
        assert!(&column_index[0][11].is_sorted());
        if let Index::INT32(index) = &column_index[0][11] {
            check_native_page_index(
                index,
                325,
                get_row_group_min_max_bytes(row_group_metadata, 11),
                BoundaryOrder::ASCENDING,
            );
            assert_eq!(row_group_offset_indexes[11].page_locations.len(), 325);
        } else {
            unreachable!()
        };
        //col13->month: INT32 UNCOMPRESSED DO:0 FPO:639366 SZ:37325/37325/1.00 VC:7300 ENC:BIT_PACKED,RLE,PLAIN ST:[min: 1, max: 12, num_nulls: 0]
        assert!(!&column_index[0][12].is_sorted());
        if let Index::INT32(index) = &column_index[0][12] {
            check_native_page_index(
                index,
                325,
                get_row_group_min_max_bytes(row_group_metadata, 12),
                BoundaryOrder::UNORDERED,
            );
            assert_eq!(row_group_offset_indexes[12].page_locations.len(), 325);
        } else {
            unreachable!()
        };
    }

    fn check_native_page_index<T: ParquetValueType>(
        row_group_index: &NativeIndex<T>,
        page_size: usize,
        min_max: (&[u8], &[u8]),
        boundary_order: BoundaryOrder,
    ) {
        assert_eq!(row_group_index.indexes.len(), page_size);
        assert_eq!(row_group_index.boundary_order, boundary_order);
        row_group_index.indexes.iter().all(|x| {
            x.min.as_ref().unwrap() >= &T::try_from_le_slice(min_max.0).unwrap()
                && x.max.as_ref().unwrap() <= &T::try_from_le_slice(min_max.1).unwrap()
        });
    }

    fn get_row_group_min_max_bytes(r: &RowGroupMetaData, col_num: usize) -> (&[u8], &[u8]) {
        let statistics = r.column(col_num).statistics().unwrap();
        (
            statistics.min_bytes_opt().unwrap_or_default(),
            statistics.max_bytes_opt().unwrap_or_default(),
        )
    }

    #[test]
    fn test_skip_page_with_offset_index() {
        let test_file = get_test_file("alltypes_tiny_pages_plain.parquet");
        let builder = ReadOptionsBuilder::new();
        //enable read page index
        let options = builder.with_page_index().build();
        let reader_result = SerializedFileReader::new_with_options(test_file, options);
        let reader = reader_result.unwrap();

        let row_group_reader = reader.get_row_group(0).unwrap();

        //use 'int_col', Boundary order: ASCENDING, total 325 pages.
        let mut column_page_reader = row_group_reader.get_column_page_reader(4).unwrap();

        let mut vec = vec![];

        for i in 0..325 {
            if i % 2 == 0 {
                vec.push(column_page_reader.get_next_page().unwrap().unwrap());
            } else {
                column_page_reader.skip_next_page().unwrap();
            }
        }
        //check read all pages.
        assert!(column_page_reader.peek_next_page().unwrap().is_none());
        assert!(column_page_reader.get_next_page().unwrap().is_none());

        assert_eq!(vec.len(), 163);
    }

    #[test]
    fn test_skip_page_without_offset_index() {
        let test_file = get_test_file("alltypes_tiny_pages_plain.parquet");

        // use default SerializedFileReader without read offsetIndex
        let reader_result = SerializedFileReader::new(test_file);
        let reader = reader_result.unwrap();

        let row_group_reader = reader.get_row_group(0).unwrap();

        //use 'int_col', Boundary order: ASCENDING, total 325 pages.
        let mut column_page_reader = row_group_reader.get_column_page_reader(4).unwrap();

        let mut vec = vec![];

        for i in 0..325 {
            if i % 2 == 0 {
                vec.push(column_page_reader.get_next_page().unwrap().unwrap());
            } else {
                column_page_reader.peek_next_page().unwrap().unwrap();
                column_page_reader.skip_next_page().unwrap();
            }
        }
        //check read all pages.
        assert!(column_page_reader.peek_next_page().unwrap().is_none());
        assert!(column_page_reader.get_next_page().unwrap().is_none());

        assert_eq!(vec.len(), 163);
    }

    #[test]
    fn test_peek_page_with_dictionary_page() {
        let test_file = get_test_file("alltypes_tiny_pages.parquet");
        let builder = ReadOptionsBuilder::new();
        //enable read page index
        let options = builder.with_page_index().build();
        let reader_result = SerializedFileReader::new_with_options(test_file, options);
        let reader = reader_result.unwrap();
        let row_group_reader = reader.get_row_group(0).unwrap();

        //use 'string_col', Boundary order: UNORDERED, total 352 data ages and 1 dictionary page.
        let mut column_page_reader = row_group_reader.get_column_page_reader(9).unwrap();

        let mut vec = vec![];

        let meta = column_page_reader.peek_next_page().unwrap().unwrap();
        assert!(meta.is_dict);
        let page = column_page_reader.get_next_page().unwrap().unwrap();
        assert!(matches!(page.page_type(), basic::PageType::DICTIONARY_PAGE));

        for i in 0..352 {
            let meta = column_page_reader.peek_next_page().unwrap().unwrap();
            // have checked with `parquet-tools column-index   -c string_col  ./alltypes_tiny_pages.parquet`
            // page meta has two scenarios(21, 20) of num_rows expect last page has 11 rows.
            if i != 351 {
                assert!((meta.num_rows == Some(21)) || (meta.num_rows == Some(20)));
            } else {
                // last page first row index is 7290, total row count is 7300
                // because first row start with zero, last page row count should be 10.
                assert_eq!(meta.num_rows, Some(10));
            }
            assert!(!meta.is_dict);
            vec.push(meta);
            let page = column_page_reader.get_next_page().unwrap().unwrap();
            assert!(matches!(page.page_type(), basic::PageType::DATA_PAGE));
        }

        //check read all pages.
        assert!(column_page_reader.peek_next_page().unwrap().is_none());
        assert!(column_page_reader.get_next_page().unwrap().is_none());

        assert_eq!(vec.len(), 352);
    }

    #[test]
    fn test_peek_page_with_dictionary_page_without_offset_index() {
        let test_file = get_test_file("alltypes_tiny_pages.parquet");

        let reader_result = SerializedFileReader::new(test_file);
        let reader = reader_result.unwrap();
        let row_group_reader = reader.get_row_group(0).unwrap();

        //use 'string_col', Boundary order: UNORDERED, total 352 data ages and 1 dictionary page.
        let mut column_page_reader = row_group_reader.get_column_page_reader(9).unwrap();

        let mut vec = vec![];

        let meta = column_page_reader.peek_next_page().unwrap().unwrap();
        assert!(meta.is_dict);
        let page = column_page_reader.get_next_page().unwrap().unwrap();
        assert!(matches!(page.page_type(), basic::PageType::DICTIONARY_PAGE));

        for i in 0..352 {
            let meta = column_page_reader.peek_next_page().unwrap().unwrap();
            // have checked with `parquet-tools column-index   -c string_col  ./alltypes_tiny_pages.parquet`
            // page meta has two scenarios(21, 20) of num_rows expect last page has 11 rows.
            if i != 351 {
                assert!((meta.num_levels == Some(21)) || (meta.num_levels == Some(20)));
            } else {
                // last page first row index is 7290, total row count is 7300
                // because first row start with zero, last page row count should be 10.
                assert_eq!(meta.num_levels, Some(10));
            }
            assert!(!meta.is_dict);
            vec.push(meta);
            let page = column_page_reader.get_next_page().unwrap().unwrap();
            assert!(matches!(page.page_type(), basic::PageType::DATA_PAGE));
        }

        //check read all pages.
        assert!(column_page_reader.peek_next_page().unwrap().is_none());
        assert!(column_page_reader.get_next_page().unwrap().is_none());

        assert_eq!(vec.len(), 352);
    }

    #[test]
    fn test_fixed_length_index() {
        let message_type = "
        message test_schema {
          OPTIONAL FIXED_LEN_BYTE_ARRAY (11) value (DECIMAL(25,2));
        }
        ";

        let schema = parse_message_type(message_type).unwrap();
        let mut out = Vec::with_capacity(1024);
        let mut writer =
            SerializedFileWriter::new(&mut out, Arc::new(schema), Default::default()).unwrap();

        let mut r = writer.next_row_group().unwrap();
        let mut c = r.next_column().unwrap().unwrap();
        c.typed::<FixedLenByteArrayType>()
            .write_batch(
                &[vec![0; 11].into(), vec![5; 11].into(), vec![3; 11].into()],
                Some(&[1, 1, 0, 1]),
                None,
            )
            .unwrap();
        c.close().unwrap();
        r.close().unwrap();
        writer.close().unwrap();

        let b = Bytes::from(out);
        let options = ReadOptionsBuilder::new().with_page_index().build();
        let reader = SerializedFileReader::new_with_options(b, options).unwrap();
        let index = reader.metadata().column_index().unwrap();

        // 1 row group
        assert_eq!(index.len(), 1);
        let c = &index[0];
        // 1 column
        assert_eq!(c.len(), 1);

        match &c[0] {
            Index::FIXED_LEN_BYTE_ARRAY(v) => {
                assert_eq!(v.indexes.len(), 1);
                let page_idx = &v.indexes[0];
                assert_eq!(page_idx.null_count.unwrap(), 1);
                assert_eq!(page_idx.min.as_ref().unwrap().as_ref(), &[0; 11]);
                assert_eq!(page_idx.max.as_ref().unwrap().as_ref(), &[5; 11]);
            }
            _ => unreachable!(),
        }
    }

    #[test]
    fn test_multi_gz() {
        let file = get_test_file("concatenated_gzip_members.parquet");
        let reader = SerializedFileReader::new(file).unwrap();
        let row_group_reader = reader.get_row_group(0).unwrap();
        match row_group_reader.get_column_reader(0).unwrap() {
            ColumnReader::Int64ColumnReader(mut reader) => {
                let mut buffer = Vec::with_capacity(1024);
                let mut def_levels = Vec::with_capacity(1024);
                let (num_records, num_values, num_levels) = reader
                    .read_records(1024, Some(&mut def_levels), None, &mut buffer)
                    .unwrap();

                assert_eq!(num_records, 513);
                assert_eq!(num_values, 513);
                assert_eq!(num_levels, 513);

                let expected: Vec<i64> = (1..514).collect();
                assert_eq!(&buffer, &expected);
            }
            _ => unreachable!(),
        }
    }

    #[test]
    fn test_byte_stream_split_extended() {
        let path = format!(
            "{}/byte_stream_split_extended.gzip.parquet",
            arrow::util::test_util::parquet_test_data(),
        );
        let file = File::open(path).unwrap();
        let reader = Box::new(SerializedFileReader::new(file).expect("Failed to create reader"));

        // Use full schema as projected schema
        let mut iter = reader
            .get_row_iter(None)
            .expect("Failed to create row iterator");

        let mut start = 0;
        let end = reader.metadata().file_metadata().num_rows();

        let check_row = |row: Result<Row, ParquetError>| {
            assert!(row.is_ok());
            let r = row.unwrap();
            assert_eq!(r.get_float16(0).unwrap(), r.get_float16(1).unwrap());
            assert_eq!(r.get_float(2).unwrap(), r.get_float(3).unwrap());
            assert_eq!(r.get_double(4).unwrap(), r.get_double(5).unwrap());
            assert_eq!(r.get_int(6).unwrap(), r.get_int(7).unwrap());
            assert_eq!(r.get_long(8).unwrap(), r.get_long(9).unwrap());
            assert_eq!(r.get_bytes(10).unwrap(), r.get_bytes(11).unwrap());
            assert_eq!(r.get_decimal(12).unwrap(), r.get_decimal(13).unwrap());
        };

        while start < end {
            match iter.next() {
                Some(row) => check_row(row),
                None => break,
            };
            start += 1;
        }
    }

    #[test]
    fn test_filtered_rowgroup_metadata() {
        let message_type = "
            message test_schema {
                REQUIRED INT32 a;
            }
        ";
        let schema = Arc::new(parse_message_type(message_type).unwrap());
        let props = Arc::new(
            WriterProperties::builder()
                .set_statistics_enabled(EnabledStatistics::Page)
                .build(),
        );
        let mut file: File = tempfile::tempfile().unwrap();
        let mut file_writer = SerializedFileWriter::new(&mut file, schema, props).unwrap();
        let data = [1, 2, 3, 4, 5];

        // write 5 row groups
        for idx in 0..5 {
            let data_i: Vec<i32> = data.iter().map(|x| x * (idx + 1)).collect();
            let mut row_group_writer = file_writer.next_row_group().unwrap();
            if let Some(mut writer) = row_group_writer.next_column().unwrap() {
                writer
                    .typed::<Int32Type>()
                    .write_batch(data_i.as_slice(), None, None)
                    .unwrap();
                writer.close().unwrap();
            }
            row_group_writer.close().unwrap();
            file_writer.flushed_row_groups();
        }
        let file_metadata = file_writer.close().unwrap();

        assert_eq!(file_metadata.num_rows, 25);
        assert_eq!(file_metadata.row_groups.len(), 5);

        // read only the 3rd row group
        let read_options = ReadOptionsBuilder::new()
            .with_page_index()
            .with_predicate(Box::new(|rgmeta, _| rgmeta.ordinal().unwrap_or(0) == 2))
            .build();
        let reader =
            SerializedFileReader::new_with_options(file.try_clone().unwrap(), read_options)
                .unwrap();
        let metadata = reader.metadata();

        // check we got the expected row group
        assert_eq!(metadata.num_row_groups(), 1);
        assert_eq!(metadata.row_group(0).ordinal(), Some(2));

        // check we only got the relevant page indexes
        assert!(metadata.column_index().is_some());
        assert!(metadata.offset_index().is_some());
        assert_eq!(metadata.column_index().unwrap().len(), 1);
        assert_eq!(metadata.offset_index().unwrap().len(), 1);
        let col_idx = metadata.column_index().unwrap();
        let off_idx = metadata.offset_index().unwrap();
        let col_stats = metadata.row_group(0).column(0).statistics().unwrap();
        let pg_idx = &col_idx[0][0];
        let off_idx_i = &off_idx[0][0];

        // test that we got the index matching the row group
        match pg_idx {
            Index::INT32(int_idx) => {
                let min = col_stats.min_bytes_opt().unwrap().get_i32_le();
                let max = col_stats.max_bytes_opt().unwrap().get_i32_le();
                assert_eq!(int_idx.indexes[0].min(), Some(min).as_ref());
                assert_eq!(int_idx.indexes[0].max(), Some(max).as_ref());
            }
            _ => panic!("wrong stats type"),
        }

        // check offset index matches too
        assert_eq!(
            off_idx_i.page_locations[0].offset,
            metadata.row_group(0).column(0).data_page_offset()
        );

        // read non-contiguous row groups
        let read_options = ReadOptionsBuilder::new()
            .with_page_index()
            .with_predicate(Box::new(|rgmeta, _| rgmeta.ordinal().unwrap_or(0) % 2 == 1))
            .build();
        let reader =
            SerializedFileReader::new_with_options(file.try_clone().unwrap(), read_options)
                .unwrap();
        let metadata = reader.metadata();

        // check we got the expected row groups
        assert_eq!(metadata.num_row_groups(), 2);
        assert_eq!(metadata.row_group(0).ordinal(), Some(1));
        assert_eq!(metadata.row_group(1).ordinal(), Some(3));

        // check we only got the relevant page indexes
        assert!(metadata.column_index().is_some());
        assert!(metadata.offset_index().is_some());
        assert_eq!(metadata.column_index().unwrap().len(), 2);
        assert_eq!(metadata.offset_index().unwrap().len(), 2);
        let col_idx = metadata.column_index().unwrap();
        let off_idx = metadata.offset_index().unwrap();

        for (i, col_idx_i) in col_idx.iter().enumerate().take(metadata.num_row_groups()) {
            let col_stats = metadata.row_group(i).column(0).statistics().unwrap();
            let pg_idx = &col_idx_i[0];
            let off_idx_i = &off_idx[i][0];

            // test that we got the index matching the row group
            match pg_idx {
                Index::INT32(int_idx) => {
                    let min = col_stats.min_bytes_opt().unwrap().get_i32_le();
                    let max = col_stats.max_bytes_opt().unwrap().get_i32_le();
                    assert_eq!(int_idx.indexes[0].min(), Some(min).as_ref());
                    assert_eq!(int_idx.indexes[0].max(), Some(max).as_ref());
                }
                _ => panic!("wrong stats type"),
            }

            // check offset index matches too
            assert_eq!(
                off_idx_i.page_locations[0].offset,
                metadata.row_group(i).column(0).data_page_offset()
            );
        }
    }
}<|MERGE_RESOLUTION|>--- conflicted
+++ resolved
@@ -570,17 +570,11 @@
 
     /// Similar to `peek_next_page`, but returns the offset of the next page instead of the page metadata.
     /// Unlike page metadata, an offset can uniquely identify a page.
-<<<<<<< HEAD
-    /// Useful when we want to if the next page is being cached or read previously.
-    #[cfg(feature = "async")]
-    pub(crate) fn peek_next_page_offset(&mut self) -> Result<Option<usize>> {
-=======
     ///
     /// This is used when we need to read parquet with row-filter, and we don't want to decompress the page twice.
     /// This function allows us to check if the next page is being cached or read previously.
     #[cfg(test)]
     fn peek_next_page_offset(&mut self) -> Result<Option<usize>> {
->>>>>>> 88fb9234
         match &mut self.state {
             SerializedPageReaderState::Values {
                 offset,
