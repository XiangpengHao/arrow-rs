--- conflicted
+++ resolved
@@ -2459,34 +2459,6 @@
     #[test]
     fn test_invalid_utf8_string_view_array() {
         let cases = [
-<<<<<<< HEAD
-            (
-                invalid_utf8_first_char::<i32>(),
-                "Parquet argument error: Parquet error: encountered non UTF-8 data",
-            ),
-            (
-                invalid_utf8_later_char::<i32>(),
-                "Parquet argument error: Parquet error: encountered non UTF-8 data: invalid utf-8 sequence of 1 bytes from index 3",
-            ),
-        ];
-        for (array, expected_error) in cases {
-            let array = arrow_cast::cast(&array, &ArrowDataType::BinaryView).unwrap();
-            let array = array.as_binary_view();
-
-            // data is not valid utf8 we can not construct a correct StringArray
-            // safely, so purposely create an invalid StringArray
-            let array = unsafe {
-                StringViewArray::new_unchecked(
-                    array.views().clone(),
-                    array.data_buffers().to_vec(),
-                    array.nulls().cloned(),
-                )
-            };
-            let data_type = array.data_type().clone();
-            let data = write_to_parquet(Arc::new(array));
-            let err = read_from_parquet(data).unwrap_err();
-            assert_eq!(err.to_string(), expected_error, "data type: {data_type:?}")
-=======
             invalid_utf8_first_char::<i32>(),
             invalid_utf8_first_char_long_strings::<i32>(),
             invalid_utf8_later_char::<i32>(),
@@ -2520,7 +2492,6 @@
                     "data type: {data_type:?}, expected: {expected_err}, got: {err}"
                 );
             }
->>>>>>> e70c16d6
         }
     }
 
